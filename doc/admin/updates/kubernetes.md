--- conflicted
+++ resolved
@@ -5,15 +5,13 @@
 
 **Always refer to this page before upgrading Sourcegraph,** as it comprehensively describes the steps needed to upgrade, and any manual migration steps you must perform.
 
-<<<<<<< HEAD
-## 3.20.x -> 3.21.0
+## 3.20 -> 3.21.0
 
 A new database instance `codeintel-db` has been introduced. If you have previously configured Sourcegraph to connect to an external database and would like to do the same for this new instance, then update the `CODEINTEL_PG*` environment variables as described in the [external database documentation](../external_database.md). Otherwise, no manual steps are necessary.
-=======
+
 ## 3.20
 
 No manual migration is required, follow the [standard upgrade method](../install/kubernetes/update.md) to upgrade your deployment.
->>>>>>> 9263b310
 
 ## 3.19
 

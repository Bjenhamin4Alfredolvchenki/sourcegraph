--- conflicted
+++ resolved
@@ -1606,7 +1606,6 @@
   WHERE
   campaigns.campaign_plan_id = campaign_plans.id
 )
-<<<<<<< HEAD
 AND
 -- todo: what is the case we want to handle here?
 NOT EXISTS (
@@ -1616,22 +1615,6 @@
 	WHERE
 	action_executions.campaign_plan = campaign_plans.id
 )
-AND
-NOT EXISTS (
-  SELECT id
-  FROM
-  campaign_jobs
-  WHERE
-  campaign_jobs.campaign_plan_id = campaign_plans.id
-  AND
-  (
-    campaign_jobs.finished_at IS NULL
-    OR
-    campaign_jobs.finished_at > %s
-  )
-);
-=======
->>>>>>> d2bd7f19
 `
 
 // CountCampaignPlans returns the number of code mods in the database.
